package jsoniter

import (
	"bytes"
	"encoding/base64"
	"reflect"
	"strconv"
	"unsafe"

	"github.com/modern-go/reflect2"
)

const ptrSize = 32 << uintptr(^uintptr(0)>>63)

func createEncoderOfNative(ctx *ctx, typ reflect2.Type) ValEncoder {
	if typ.Kind() == reflect.Slice && typ.(reflect2.SliceType).Elem().Kind() == reflect.Uint8 {
		sliceDecoder := decoderOfSlice(ctx, typ)
		return &base64Codec{sliceDecoder: sliceDecoder}
	}
	typeName := typ.String()
	kind := typ.Kind()
	switch kind {
	case reflect.String:
		if typeName != "string" {
			return encoderOfType(ctx, reflect2.TypeOfPtr((*string)(nil)).Elem())
		}
		return &stringCodec{}
	case reflect.Int:
		if typeName != "int" {
			return encoderOfType(ctx, reflect2.TypeOfPtr((*int)(nil)).Elem())
		}
		if strconv.IntSize == 32 {
			return &int32Codec{}
		}
		return &int64Codec{}
	case reflect.Int8:
		if typeName != "int8" {
			return encoderOfType(ctx, reflect2.TypeOfPtr((*int8)(nil)).Elem())
		}
		return &int8Codec{}
	case reflect.Int16:
		if typeName != "int16" {
			return encoderOfType(ctx, reflect2.TypeOfPtr((*int16)(nil)).Elem())
		}
		return &int16Codec{}
	case reflect.Int32:
		if typeName != "int32" {
			return encoderOfType(ctx, reflect2.TypeOfPtr((*int32)(nil)).Elem())
		}
		return &int32Codec{}
	case reflect.Int64:
		if typeName != "int64" {
			return encoderOfType(ctx, reflect2.TypeOfPtr((*int64)(nil)).Elem())
		}
		return &int64Codec{}
	case reflect.Uint:
		if typeName != "uint" {
			return encoderOfType(ctx, reflect2.TypeOfPtr((*uint)(nil)).Elem())
		}
		if strconv.IntSize == 32 {
			return &uint32Codec{}
		}
		return &uint64Codec{}
	case reflect.Uint8:
		if typeName != "uint8" {
			return encoderOfType(ctx, reflect2.TypeOfPtr((*uint8)(nil)).Elem())
		}
		return &uint8Codec{}
	case reflect.Uint16:
		if typeName != "uint16" {
			return encoderOfType(ctx, reflect2.TypeOfPtr((*uint16)(nil)).Elem())
		}
		return &uint16Codec{}
	case reflect.Uint32:
		if typeName != "uint32" {
			return encoderOfType(ctx, reflect2.TypeOfPtr((*uint32)(nil)).Elem())
		}
		return &uint32Codec{}
	case reflect.Uintptr:
		if typeName != "uintptr" {
			return encoderOfType(ctx, reflect2.TypeOfPtr((*uintptr)(nil)).Elem())
		}
		if ptrSize == 32 {
			return &uint32Codec{}
		}
		return &uint64Codec{}
	case reflect.Uint64:
		if typeName != "uint64" {
			return encoderOfType(ctx, reflect2.TypeOfPtr((*uint64)(nil)).Elem())
		}
		return &uint64Codec{}
	case reflect.Float32:
		if typeName != "float32" {
			return encoderOfType(ctx, reflect2.TypeOfPtr((*float32)(nil)).Elem())
		}
		return &float32Codec{}
	case reflect.Float64:
		if typeName != "float64" {
			return encoderOfType(ctx, reflect2.TypeOfPtr((*float64)(nil)).Elem())
		}
		return &float64Codec{}
	case reflect.Bool:
		if typeName != "bool" {
			return encoderOfType(ctx, reflect2.TypeOfPtr((*bool)(nil)).Elem())
		}
		return &boolCodec{}
	}
	return nil
}

func createDecoderOfNative(ctx *ctx, typ reflect2.Type) ValDecoder {
	if typ.Kind() == reflect.Slice && typ.(reflect2.SliceType).Elem().Kind() == reflect.Uint8 {
		sliceDecoder := decoderOfSlice(ctx, typ)
		return &base64Codec{sliceDecoder: sliceDecoder}
	}
	typeName := typ.String()
	switch typ.Kind() {
	case reflect.String:
		if typeName != "string" {
			return decoderOfType(ctx, reflect2.TypeOfPtr((*string)(nil)).Elem())
		}
		return &stringCodec{}
	case reflect.Int:
		if typeName != "int" {
			return decoderOfType(ctx, reflect2.TypeOfPtr((*int)(nil)).Elem())
		}
		if strconv.IntSize == 32 {
			return &int32Codec{}
		}
		return &int64Codec{}
	case reflect.Int8:
		if typeName != "int8" {
			return decoderOfType(ctx, reflect2.TypeOfPtr((*int8)(nil)).Elem())
		}
		return &int8Codec{}
	case reflect.Int16:
		if typeName != "int16" {
			return decoderOfType(ctx, reflect2.TypeOfPtr((*int16)(nil)).Elem())
		}
		return &int16Codec{}
	case reflect.Int32:
		if typeName != "int32" {
			return decoderOfType(ctx, reflect2.TypeOfPtr((*int32)(nil)).Elem())
		}
		return &int32Codec{}
	case reflect.Int64:
		if typeName != "int64" {
			return decoderOfType(ctx, reflect2.TypeOfPtr((*int64)(nil)).Elem())
		}
		return &int64Codec{}
	case reflect.Uint:
		if typeName != "uint" {
			return decoderOfType(ctx, reflect2.TypeOfPtr((*uint)(nil)).Elem())
		}
		if strconv.IntSize == 32 {
			return &uint32Codec{}
		}
		return &uint64Codec{}
	case reflect.Uint8:
		if typeName != "uint8" {
			return decoderOfType(ctx, reflect2.TypeOfPtr((*uint8)(nil)).Elem())
		}
		return &uint8Codec{}
	case reflect.Uint16:
		if typeName != "uint16" {
			return decoderOfType(ctx, reflect2.TypeOfPtr((*uint16)(nil)).Elem())
		}
		return &uint16Codec{}
	case reflect.Uint32:
		if typeName != "uint32" {
			return decoderOfType(ctx, reflect2.TypeOfPtr((*uint32)(nil)).Elem())
		}
		return &uint32Codec{}
	case reflect.Uintptr:
		if typeName != "uintptr" {
			return decoderOfType(ctx, reflect2.TypeOfPtr((*uintptr)(nil)).Elem())
		}
		if ptrSize == 32 {
			return &uint32Codec{}
		}
		return &uint64Codec{}
	case reflect.Uint64:
		if typeName != "uint64" {
			return decoderOfType(ctx, reflect2.TypeOfPtr((*uint64)(nil)).Elem())
		}
		return &uint64Codec{}
	case reflect.Float32:
		if typeName != "float32" {
			return decoderOfType(ctx, reflect2.TypeOfPtr((*float32)(nil)).Elem())
		}
		return &float32Codec{}
	case reflect.Float64:
		if typeName != "float64" {
			return decoderOfType(ctx, reflect2.TypeOfPtr((*float64)(nil)).Elem())
		}
		return &float64Codec{}
	case reflect.Bool:
		if typeName != "bool" {
			return decoderOfType(ctx, reflect2.TypeOfPtr((*bool)(nil)).Elem())
		}
		return &boolCodec{}
	}
	return nil
}

type stringCodec struct {
}

func (codec *stringCodec) Decode(ptr unsafe.Pointer, iter *Iterator) {
	*((*string)(ptr)) = iter.ReadString()
}

func (codec *stringCodec) Encode(ptr unsafe.Pointer, stream *Stream) {
	str := *((*string)(ptr))
	stream.WriteString(str)
}

func (codec *stringCodec) IsEmpty(ptr unsafe.Pointer) bool {
	return *((*string)(ptr)) == ""
}

type int8Codec struct {
}

func (codec *int8Codec) Decode(ptr unsafe.Pointer, iter *Iterator) {
	if !iter.ReadNil() {
		*((*int8)(ptr)) = iter.ReadInt8()
	}
}

func (codec *int8Codec) Encode(ptr unsafe.Pointer, stream *Stream) {
	stream.WriteInt8(*((*int8)(ptr)))
}

func (codec *int8Codec) IsEmpty(ptr unsafe.Pointer) bool {
	return *((*int8)(ptr)) == 0
}

type int16Codec struct {
}

func (codec *int16Codec) Decode(ptr unsafe.Pointer, iter *Iterator) {
	if !iter.ReadNil() {
		*((*int16)(ptr)) = iter.ReadInt16()
	}
}

func (codec *int16Codec) Encode(ptr unsafe.Pointer, stream *Stream) {
	stream.WriteInt16(*((*int16)(ptr)))
}

func (codec *int16Codec) IsEmpty(ptr unsafe.Pointer) bool {
	return *((*int16)(ptr)) == 0
}

type int32Codec struct {
}

func (codec *int32Codec) Decode(ptr unsafe.Pointer, iter *Iterator) {
	if !iter.ReadNil() {
		*((*int32)(ptr)) = iter.ReadInt32()
	}
}

func (codec *int32Codec) Encode(ptr unsafe.Pointer, stream *Stream) {
	stream.WriteInt32(*((*int32)(ptr)))
}

func (codec *int32Codec) IsEmpty(ptr unsafe.Pointer) bool {
	return *((*int32)(ptr)) == 0
}

type int64Codec struct {
}

func (codec *int64Codec) Decode(ptr unsafe.Pointer, iter *Iterator) {
	if !iter.ReadNil() {
		*((*int64)(ptr)) = iter.ReadInt64()
	}
}

func (codec *int64Codec) Encode(ptr unsafe.Pointer, stream *Stream) {
	stream.WriteInt64(*((*int64)(ptr)))
}

func (codec *int64Codec) IsEmpty(ptr unsafe.Pointer) bool {
	return *((*int64)(ptr)) == 0
}

type uint8Codec struct {
}

func (codec *uint8Codec) Decode(ptr unsafe.Pointer, iter *Iterator) {
	if !iter.ReadNil() {
		*((*uint8)(ptr)) = iter.ReadUint8()
	}
}

func (codec *uint8Codec) Encode(ptr unsafe.Pointer, stream *Stream) {
	stream.WriteUint8(*((*uint8)(ptr)))
}

func (codec *uint8Codec) IsEmpty(ptr unsafe.Pointer) bool {
	return *((*uint8)(ptr)) == 0
}

type uint16Codec struct {
}

func (codec *uint16Codec) Decode(ptr unsafe.Pointer, iter *Iterator) {
	if !iter.ReadNil() {
		*((*uint16)(ptr)) = iter.ReadUint16()
	}
}

func (codec *uint16Codec) Encode(ptr unsafe.Pointer, stream *Stream) {
	stream.WriteUint16(*((*uint16)(ptr)))
}

func (codec *uint16Codec) IsEmpty(ptr unsafe.Pointer) bool {
	return *((*uint16)(ptr)) == 0
}

type uint32Codec struct {
}

func (codec *uint32Codec) Decode(ptr unsafe.Pointer, iter *Iterator) {
	if !iter.ReadNil() {
		*((*uint32)(ptr)) = iter.ReadUint32()
	}
}

func (codec *uint32Codec) Encode(ptr unsafe.Pointer, stream *Stream) {
	stream.WriteUint32(*((*uint32)(ptr)))
}

func (codec *uint32Codec) IsEmpty(ptr unsafe.Pointer) bool {
	return *((*uint32)(ptr)) == 0
}

type uint64Codec struct {
}

func (codec *uint64Codec) Decode(ptr unsafe.Pointer, iter *Iterator) {
	if !iter.ReadNil() {
		*((*uint64)(ptr)) = iter.ReadUint64()
	}
}

func (codec *uint64Codec) Encode(ptr unsafe.Pointer, stream *Stream) {
	stream.WriteUint64(*((*uint64)(ptr)))
}

func (codec *uint64Codec) IsEmpty(ptr unsafe.Pointer) bool {
	return *((*uint64)(ptr)) == 0
}

type float32Codec struct {
}

func (codec *float32Codec) Decode(ptr unsafe.Pointer, iter *Iterator) {
	if !iter.ReadNil() {
		*((*float32)(ptr)) = iter.ReadFloat32()
	}
}

func (codec *float32Codec) Encode(ptr unsafe.Pointer, stream *Stream) {
	stream.WriteFloat32(*((*float32)(ptr)))
}

func (codec *float32Codec) IsEmpty(ptr unsafe.Pointer) bool {
	return *((*float32)(ptr)) == 0
}

type float64Codec struct {
}

func (codec *float64Codec) Decode(ptr unsafe.Pointer, iter *Iterator) {
	if !iter.ReadNil() {
		*((*float64)(ptr)) = iter.ReadFloat64()
	}
}

func (codec *float64Codec) Encode(ptr unsafe.Pointer, stream *Stream) {
	stream.WriteFloat64(*((*float64)(ptr)))
}

func (codec *float64Codec) IsEmpty(ptr unsafe.Pointer) bool {
	return *((*float64)(ptr)) == 0
}

type boolCodec struct {
}

func (codec *boolCodec) Decode(ptr unsafe.Pointer, iter *Iterator) {
	if !iter.ReadNil() {
		*((*bool)(ptr)) = iter.ReadBool()
	}
}

func (codec *boolCodec) Encode(ptr unsafe.Pointer, stream *Stream) {
	stream.WriteBool(*((*bool)(ptr)))
}

func (codec *boolCodec) IsEmpty(ptr unsafe.Pointer) bool {
	return !(*((*bool)(ptr)))
}

type base64Codec struct {
	sliceType    *reflect2.UnsafeSliceType
	sliceDecoder ValDecoder
}

func (codec *base64Codec) Decode(ptr unsafe.Pointer, iter *Iterator) {
	if iter.ReadNil() {
		codec.sliceType.UnsafeSetNil(ptr)
		return
	}
	switch iter.WhatIsNext() {
	case StringValue:
<<<<<<< HEAD
		src := iter.ReadString()
		dst, err := base64.StdEncoding.DecodeString(src)
=======
		encoding := base64.StdEncoding
		src := iter.SkipAndReturnBytes()
		// New line characters (\r and \n) are ignored.
		// Refer to https://golang.org/pkg/encoding/base64/#Encoding.Decode
		src = bytes.Replace(src, []byte(`\r`), []byte{}, -1)
		src = bytes.Replace(src, []byte(`\n`), []byte{}, -1)
		src = src[1 : len(src)-1]
		decodedLen := encoding.DecodedLen(len(src))
		dst := make([]byte, decodedLen)
		len, err := encoding.Decode(dst, src)
>>>>>>> 2ddf6d75
		if err != nil {
			iter.ReportError("decode base64", err.Error())
		} else {
			codec.sliceType.UnsafeSet(ptr, unsafe.Pointer(&dst))
		}
	case ArrayValue:
		codec.sliceDecoder.Decode(ptr, iter)
	default:
		iter.ReportError("base64Codec", "invalid input")
	}
}

func (codec *base64Codec) Encode(ptr unsafe.Pointer, stream *Stream) {
	src := *((*[]byte)(ptr))
	if len(src) == 0 {
		stream.WriteNil()
		return
	}
	encoding := base64.StdEncoding
	stream.writeByte('"')
	size := encoding.EncodedLen(len(src))
	buf := make([]byte, size)
	encoding.Encode(buf, src)
	stream.buf = append(stream.buf, buf...)
	stream.writeByte('"')
}

func (codec *base64Codec) IsEmpty(ptr unsafe.Pointer) bool {
	return len(*((*[]byte)(ptr))) == 0
}<|MERGE_RESOLUTION|>--- conflicted
+++ resolved
@@ -1,7 +1,6 @@
 package jsoniter
 
 import (
-	"bytes"
 	"encoding/base64"
 	"reflect"
 	"strconv"
@@ -418,21 +417,8 @@
 	}
 	switch iter.WhatIsNext() {
 	case StringValue:
-<<<<<<< HEAD
 		src := iter.ReadString()
 		dst, err := base64.StdEncoding.DecodeString(src)
-=======
-		encoding := base64.StdEncoding
-		src := iter.SkipAndReturnBytes()
-		// New line characters (\r and \n) are ignored.
-		// Refer to https://golang.org/pkg/encoding/base64/#Encoding.Decode
-		src = bytes.Replace(src, []byte(`\r`), []byte{}, -1)
-		src = bytes.Replace(src, []byte(`\n`), []byte{}, -1)
-		src = src[1 : len(src)-1]
-		decodedLen := encoding.DecodedLen(len(src))
-		dst := make([]byte, decodedLen)
-		len, err := encoding.Decode(dst, src)
->>>>>>> 2ddf6d75
 		if err != nil {
 			iter.ReportError("decode base64", err.Error())
 		} else {
